import { useState, useEffect } from 'react';
import { BrowserRouter as Router, Routes, Route, Navigate } from 'react-router-dom';
import { KnowledgeBasePage } from './pages/KnowledgeBasePage';
import { SettingsPage } from './pages/SettingsPage';
import { MCPPage } from './pages/MCPPage';
import { OnboardingPage } from './pages/OnboardingPage';
import { MainLayout } from './components/layouts/MainLayout';
import { ThemeProvider } from './contexts/ThemeContext';
import { ToastProvider } from './contexts/ToastContext';
import { SettingsProvider, useSettings } from './contexts/SettingsContext';
import { AuthProvider } from './contexts/AuthContext';
import { ProjectPage } from './pages/ProjectPage';
import LoginPage from './pages/LoginPage';
import RegisterPage from './pages/RegisterPage';
import ProfilePage from './pages/ProfilePage';
import ProtectedRoute from './components/auth/ProtectedRoute';
import { DisconnectScreenOverlay } from './components/DisconnectScreenOverlay';
import { ErrorBoundaryWithBugReport } from './components/bug-report/ErrorBoundaryWithBugReport';
import { MigrationBanner } from './components/ui/MigrationBanner';
import { serverHealthService } from './services/serverHealthService';
import { useMigrationStatus } from './hooks/useMigrationStatus';

const AppRoutes = () => {
  const { projectsEnabled } = useSettings();
  
  return (
    <Routes>
      {/* Public routes */}
      <Route path="/login" element={<LoginPage />} />
      <Route path="/register" element={<RegisterPage />} />
      
      {/* Protected routes */}
      <Route path="/" element={
        <ProtectedRoute>
          <KnowledgeBasePage />
        </ProtectedRoute>
      } />
      <Route path="/onboarding" element={
        <ProtectedRoute>
          <OnboardingPage />
        </ProtectedRoute>
      } />
      <Route path="/profile" element={
        <ProtectedRoute>
          <ProfilePage />
        </ProtectedRoute>
      } />
      <Route path="/settings" element={
        <ProtectedRoute requiredRole="admin">
          <SettingsPage />
        </ProtectedRoute>
      } />
      <Route path="/mcp" element={
        <ProtectedRoute>
          <MCPPage />
        </ProtectedRoute>
      } />
      {projectsEnabled ? (
<<<<<<< HEAD
        <Route path="/projects" element={
          <ProtectedRoute>
            <ProjectPage />
          </ProtectedRoute>
        } />
=======
        <>
          <Route path="/projects" element={<ProjectPage />} />
          <Route path="/projects/:projectId" element={<ProjectPage />} />
        </>
>>>>>>> 645ae61f
      ) : (
        <Route path="/projects" element={<Navigate to="/" replace />} />
      )}
    </Routes>
  );
};

const AppContent = () => {
  const [disconnectScreenActive, setDisconnectScreenActive] = useState(false);
  const [disconnectScreenDismissed, setDisconnectScreenDismissed] = useState(false);
  const [disconnectScreenSettings, setDisconnectScreenSettings] = useState({
    enabled: true,
    delay: 10000
  });
  const [migrationBannerDismissed, setMigrationBannerDismissed] = useState(false);
  const migrationStatus = useMigrationStatus();

  useEffect(() => {
    // Load initial settings
    const settings = serverHealthService.getSettings();
    setDisconnectScreenSettings(settings);

    // Stop any existing monitoring before starting new one to prevent multiple intervals
    serverHealthService.stopMonitoring();

    // Start health monitoring
    serverHealthService.startMonitoring({
      onDisconnected: () => {
        if (!disconnectScreenDismissed) {
          setDisconnectScreenActive(true);
        }
      },
      onReconnected: () => {
        setDisconnectScreenActive(false);
        setDisconnectScreenDismissed(false);
        // Refresh the page to ensure all data is fresh
        window.location.reload();
      }
    });

    return () => {
      serverHealthService.stopMonitoring();
    };
  }, [disconnectScreenDismissed]);

  const handleDismissDisconnectScreen = () => {
    setDisconnectScreenActive(false);
    setDisconnectScreenDismissed(true);
  };

  return (
    <>
      <Router>
        <ErrorBoundaryWithBugReport>
          <MainLayout>
            {/* Migration Banner - shows when backend is up but DB schema needs work */}
            {migrationStatus.migrationRequired && !migrationBannerDismissed && (
              <MigrationBanner
                message={migrationStatus.message || "Database migration required"}
                onDismiss={() => setMigrationBannerDismissed(true)}
              />
            )}
            <AppRoutes />
          </MainLayout>
        </ErrorBoundaryWithBugReport>
      </Router>
      <DisconnectScreenOverlay
        isActive={disconnectScreenActive && disconnectScreenSettings.enabled}
        onDismiss={handleDismissDisconnectScreen}
      />
    </>
  );
};

export function App() {
  return (
    <ThemeProvider>
      <ToastProvider>
        <AuthProvider>
          <SettingsProvider>
            <AppContent />
          </SettingsProvider>
        </AuthProvider>
      </ToastProvider>
    </ThemeProvider>
  );
}<|MERGE_RESOLUTION|>--- conflicted
+++ resolved
@@ -56,18 +56,18 @@
         </ProtectedRoute>
       } />
       {projectsEnabled ? (
-<<<<<<< HEAD
-        <Route path="/projects" element={
-          <ProtectedRoute>
-            <ProjectPage />
-          </ProtectedRoute>
-        } />
-=======
         <>
-          <Route path="/projects" element={<ProjectPage />} />
-          <Route path="/projects/:projectId" element={<ProjectPage />} />
+          <Route path="/projects" element={
+            <ProtectedRoute>
+              <ProjectPage />
+            </ProtectedRoute>
+          } />
+          <Route path="/projects/:projectId" element={
+            <ProtectedRoute>
+              <ProjectPage />
+            </ProtectedRoute>
+          } />
         </>
->>>>>>> 645ae61f
       ) : (
         <Route path="/projects" element={<Navigate to="/" replace />} />
       )}

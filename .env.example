# Minimal startup configuration - only Supabase connection required
# All other settings (API keys, model choices, RAG flags) are managed via the Settings page

# Get your SUPABASE_URL from the Data API section of your Supabase project settings -
# https://supabase.com/dashboard/project/<your project ID>/settings/api
SUPABASE_URL=

# ⚠️ CRITICAL: You MUST use the SERVICE ROLE key, NOT the Anon key! ⚠️
# 
# COMMON MISTAKE: Using the anon (public) key will cause ALL saves to fail with "permission denied"!
#
# How to get the CORRECT key:
# 1. Go to: https://supabase.com/dashboard/project/<your project ID>/settings/api
# 2. In the Settings menu, click on "API keys" 
# 3. Find "Project API keys" section
# 4. You will see TWO keys - choose carefully:
#    ❌ anon (public): WRONG - This is shorter, starts with "eyJhbGc..." and contains "anon" in the JWT
#    ✅ service_role (secret): CORRECT - This is longer and contains "service_role" in the JWT
#
# The service_role key is typically much longer than the anon key.
# If you see errors like "Failed to save" or "Permission denied", you're using the wrong key!
#
# On the Supabase dashboard, it's labeled as "service_role" under "Project API keys"
SUPABASE_SERVICE_KEY=

# Optional: Set log level for debugging
LOGFIRE_TOKEN=
LOG_LEVEL=INFO

# Service Ports Configuration
# These ports are used for external access to the services
HOST=localhost
ARCHON_SERVER_PORT=8181
ARCHON_MCP_PORT=8051
ARCHON_AGENTS_PORT=8052
ARCHON_UI_PORT=3737
ARCHON_DOCS_PORT=3838

<<<<<<< HEAD
=======
# Frontend Configuration
# VITE_ALLOWED_HOSTS: Comma-separated list of additional hosts allowed for Vite dev server
# Example: VITE_ALLOWED_HOSTS=192.168.1.100,myhost.local,example.com
# If not set, defaults to localhost, 127.0.0.1, ::1, and the HOST value above
VITE_ALLOWED_HOSTS=

# When enabled, PROD mode will proxy ARCHON_SERVER_PORT through ARCHON_UI_PORT. This exposes both the
# Archon UI and API through a single port. This is useful when deploying Archon behind a reverse 
# proxy where you want to expose the frontend on a single external domain.
>>>>>>> 645ae61f
# При включении режим PROD будет проксировать ARCHON_SERVER_PORT через ARCHON_UI_PORT.
# Это позволяет  использовать как пользовательский интерфейс, так и API Archon через один порт.
# Это полезно при развёртывании Archon через обратный прокси-сервер, когда требуется
# предоставить доступ к интерфейсу на одном внешнем домене.
PROD=false

# Embedding Configuration
# Dimensions for embedding vectors (1536 for OpenAI text-embedding-3-small)
EMBEDDING_DIMENSIONS=1536

# NOTE: All other configuration has been moved to database management!
# Run the credentials_setup.sql file in your Supabase SQL editor to set up the credentials table.
# Then use the Settings page in the web UI to manage:
# - OPENAI_API_KEY (encrypted)
# - MODEL_CHOICE 
# - TRANSPORT settings
# - RAG strategy flags (USE_CONTEXTUAL_EMBEDDINGS, USE_HYBRID_SEARCH, etc.)
# - Crawler settings:
#   * CRAWL_MAX_CONCURRENT (default: 10) - Max concurrent pages per crawl operation
#   * CRAWL_BATCH_SIZE (default: 50) - URLs processed per batch
#   * MEMORY_THRESHOLD_PERCENT (default: 80) - Memory % before throttling
#   * DISPATCHER_CHECK_INTERVAL (default: 0.5) - Memory check interval in seconds<|MERGE_RESOLUTION|>--- conflicted
+++ resolved
@@ -36,8 +36,10 @@
 ARCHON_UI_PORT=3737
 ARCHON_DOCS_PORT=3838
 
-<<<<<<< HEAD
-=======
+# При включении режим PROD будет проксировать ARCHON_SERVER_PORT через ARCHON_UI_PORT.
+# Это позволяет  использовать как пользовательский интерфейс, так и API Archon через один порт.
+# Это полезно при развёртывании Archon через обратный прокси-сервер, когда требуется
+# предоставить доступ к интерфейсу на одном внешнем домене.
 # Frontend Configuration
 # VITE_ALLOWED_HOSTS: Comma-separated list of additional hosts allowed for Vite dev server
 # Example: VITE_ALLOWED_HOSTS=192.168.1.100,myhost.local,example.com
@@ -45,9 +47,8 @@
 VITE_ALLOWED_HOSTS=
 
 # When enabled, PROD mode will proxy ARCHON_SERVER_PORT through ARCHON_UI_PORT. This exposes both the
-# Archon UI and API through a single port. This is useful when deploying Archon behind a reverse 
+# Archon UI and API through a single port. This is useful when deploying Archon behind a reverse
 # proxy where you want to expose the frontend on a single external domain.
->>>>>>> 645ae61f
 # При включении режим PROD будет проксировать ARCHON_SERVER_PORT через ARCHON_UI_PORT.
 # Это позволяет  использовать как пользовательский интерфейс, так и API Archon через один порт.
 # Это полезно при развёртывании Archon через обратный прокси-сервер, когда требуется
